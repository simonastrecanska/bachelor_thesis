<<<<<<< HEAD
# SWIFT Message Testing Framework
=======
# SWIFT Message Testing Framework - User Manual

## Table of Contents

1. [Introduction](#introduction)
2. [Installation](#installation)
3. [Configuration](#configuration)
4. [Workflow Overview](#workflow-overview)
5. [Database Setup](#database-setup)
6. [Template Management](#template-management)
7. [Variator Data](#variator-data)
8. [Message Generation](#message-generation)
9. [Running Tests](#running-tests)
10. [Routing Messages](#routing-messages)
11. [Troubleshooting](#troubleshooting)

## Introduction
>>>>>>> 22f696e4

The SWIFT Message Testing Framework is a tool for testing and evaluating machine learning models used for routing SWIFT financial messages. This framework allows you to:

- Generate realistic SWIFT messages based on templates
- Store messages and test results in a database
- Train and evaluate message routing models
- Apply trained models to route new messages

<<<<<<< HEAD
## Project Overview

SWIFT messages (like MT103, MT202, etc.) follow strict formats. This framework provides an easy way to produce realistic SWIFT message variations and store them for analysis or use in testing. The main goals of the project are:
* Automated Message Generation: Create many SWIFT messages based on a few example templates, introducing controlled randomness to simulate real-world variations.
* Database Storage: Store both the original templates and the generated messages in a database for easy retrieval and analysis.
* Testing Support: Enable users to use these messages to test routing algorithms or machine learning models in a banking context (for example, verifying that a ML model correctly classifies or routes each message).
=======
The framework uses a combination of template-based generation with random variations to create realistic test data. It supports multiple routing model types and provides detailed evaluation metrics.

## Installation

### Prerequisites

- Python 3.8 or later
- PostgreSQL database

### Installation Steps

1. Clone the repository:
   ```
   git clone https://github.com/simonastrecanska/bachelor_thesis.git
   cd swift-testing
   ```
>>>>>>> 22f696e4

2. Create and activate a virtual environment:
   ```
   python -m venv venv
   source venv/bin/activate  # On Windows, use venv\Scripts\activate
   ```

<<<<<<< HEAD
## Features
* Database Setup: Automatically create the necessary database tables to store SWIFT message templates, generated messages, and related parameters.
* Template Management: Import and store SWIFT message templates (sample message formats) in the database. The project includes some common SWIFT message templates (e.g., MT103, MT202, MT950) and allows adding your own.
* Message Generation: Generate a specified number of new SWIFT messages from the stored templates. You can control how much random variation is applied, so the generated messages are similar to the template but not identical (simulating real messages with different values).
* Variator Data: Manage supporting data used for introducing variability (for example, lists of names, account numbers, or other fields that can change in the messages). This data can be loaded into the database to enrich the random generation process.
* Message Inspection: Check the database to see what templates and messages have been stored. The framework provides commands to list or view stored templates and generated messages, helping you verify the content.
* Extensible for Routing Tests: (Advanced) The framework is built with testing in mind. It includes placeholders for integrating a routing model or evaluation metrics. This means you could, for instance, plug in a machine learning model and use the generated messages to evaluate the model's routing accuracy. (This feature may require additional setup of model parameters in the config file.)

> **Note:** You do not need to be familiar with the internal code to use these features. They are accessible via simple command-line tools after installation.

## Installation

Before you begin, ensure you have the following requirements:
* Python 3.8 or later – The framework is written in Python and requires version 3.8+.
* Database – A PostgreSQL database is expected by default (you can use another SQL database if you adjust the configuration). You should have access to a database server and credentials (hostname, database name, username, password). If you don't have PostgreSQL, you may use SQLite for a quick start by modifying the configuration, though PostgreSQL is recommended for full functionality.
* Operating System – The project is OS-independent. You can run it on Windows, macOS, or Linux as long as the above requirements are met.

### Step-by-Step Setup
1. **Clone or Download the Repository:**  
   Clone this repository via Git or download the ZIP and extract it. For example:

   ```bash
   git clone https://github.com/simonastrecanska/bachelor_thesis.git
   cd bachelor_thesis
   ```

2. **Install the Python Package and Dependencies:**  
   It's recommended to install the framework as a Python package, which will also install all required dependencies. Run:

   ```bash
   pip install -e .
   ```

   This uses the setup.py in the project to install required libraries (like SQLAlchemy for database interaction, etc.) and sets up command-line tools.  
   Alternatively: You can install dependencies directly without packaging by running:

   ```bash
   pip install -r swift_testing/requirements.txt
   ```

3. **Configure Database Settings:**  
   Locate the configuration file at `swift_testing/config/config.yaml`. Open this file in a text editor and update the database connection settings under the `database:` section. You will need to provide:
   * `host`: the hostname of your database server (e.g., localhost for local DB).
   * `port`: the database port (5432 is default for PostgreSQL).
   * `dbname`: the name of the database you will use for these tests (you may need to create an empty database first using your DB administration tools).
   * `username` and `password`: database credentials with permission to create tables and insert data.
   * If using PostgreSQL, ensure `sslmode` and other settings as needed (you can set `sslmode` to `disable` for local testing if SSL is not configured).
   * Optional: Instead of individual parameters, you can provide a full `connection_string`. By default, an example PostgreSQL connection string is given. Adjust it to match your database. For example:

     ```yaml
     connection_string: "postgresql://user:password@localhost:5432/mydatabase"
     ```

   * If you prefer to use SQLite (for simplicity or testing purposes), you can change the connection_string to use SQLite, for example:

     ```yaml
     connection_string: "sqlite:///swift_messages.db"
     ```
     (In this case, ensure `add_sample_data` is set to `true` so that some initial data can be inserted.)
   
   Save the `config.yaml` after making these changes.

4. **(Optional) Adjust Other Settings:**  
   The `config.yaml` also contains other sections (for example, `paths`, `model`, `logging`, `evaluation`, `message_generation`). For a general user focusing on message generation, you typically do not need to modify these. However, you might want to ensure `message_generation` settings are to your liking (such as default number of messages, variation strategy, etc.). The default settings will work for most cases, and you can also override options via command-line arguments when running commands.

With the installation complete and the configuration set up, you are ready to use the framework.

## How to Run the Project (Usage)

After installation, the framework provides easy command-line tools to perform various tasks. You can call these either by using the provided Python scripts or via convenient command aliases (if you installed the package). Below are common usage scenarios and the steps to execute them.

### 1. Set Up the Database

Before generating or storing any messages, initialize your database with the required tables.

* **What this does:** Creates tables (such as `message_templates`, `messages`, `parameters`, `variator_data`) in the configured database. If those tables already exist, this step will leave them as-is, unless you force a reset.
* **How to do it:**  
  Run the database setup script. You can do this in two ways:
  * Using Python script:

    ```bash
    python swift_testing/src/database/setup_db.py --config swift_testing/config/config.yaml
    ```

  * Using console command (after package install):

    ```bash
    swift-setup-db --config swift_testing/config/config.yaml
    ```

  Both methods achieve the same result. Using the console command is slightly shorter if the package is installed.  
  By default, this will create the tables if they do not exist. If you want to reset the database (i.e., drop existing tables and recreate them from scratch), you can add the `--drop-existing` flag:

  ```bash
  python swift_testing/src/database/setup_db.py --config swift_testing/config/config.yaml --drop-existing
  ```

  (Use the drop option with caution, as it will erase any existing data in those tables.)

### 2. Add Message Templates (Optional but Recommended)

Templates are the foundation for generating messages. The framework comes with some default SWIFT message templates (stored in `swift_testing/templates/`). You can load these into the database, and you can also add your own templates if needed.

* **What this does:** Reads SWIFT message template files and stores them in the `message_templates` table of the database. Each template is essentially a prototype message with placeholders or generalized content.
* **How to add templates:**  
  Run the template population script:

  ```bash
  python swift_testing/populate_templates.py --config swift_testing/config/config.yaml
  ```

  (Or use the console command `swift-populate-templates --config swift_testing/config/config.yaml`.)  
  This will load the default templates provided by the project. If you have additional custom templates, you can place them in a directory and use an extra option to load them. For example:

  ```bash
  python swift_testing/populate_templates.py --config swift_testing/config/config.yaml --templates-dir /path/to/your/templates
  ```

  Make sure your custom templates are in a similar format as the default ones (SWIFT message text format). By default, if you run the script without specifying `--templates-dir`, it uses the internal `swift_testing/templates` directory.

### 3. Add Variator Data (Optional)

Variator data is used to introduce randomness into the templates when generating messages. It might include lists of example names, account numbers, transaction amounts, dates, etc., which the generator can randomly pick from to replace placeholders in templates.

* **What this does:** Populates the `variator_data` table in the database with sample data used for variations. For instance, it might store a list of currencies, names, or other field values.
* **How to add variator data:**  
  Run the variator data population script:

  ```bash
  python swift_testing/populate_variator_data.py --config swift_testing/config/config.yaml
  ```

  (Or use the console command `swift-populate-variator-data --config swift_testing/config/config.yaml`.)  
  This will insert the default variation data that comes with the project (if any is provided as part of the framework). If you want to clear out existing variation data and start fresh (for example, if you run this twice and want to avoid duplications), you can use the `--clear` flag:

  ```bash
  python swift_testing/populate_variator_data.py --config swift_testing/config/config.yaml --clear
  ```

  This will remove all existing entries in the `variator_data` table before inserting new data.

> **Note:** Steps 2 and 3 are optional because the framework might come with some default templates and data pre-defined (especially if `add_sample_data` is enabled in the config). However, running them ensures your database is populated with the latest templates and variation data. If you skip them, ensure that your database has the necessary content to generate messages (otherwise, message generation might create empty or trivial messages).

### 4. Generate SWIFT Messages

Now the real action – generating messages! Using the templates and variator data stored in the database, you can create any number of SWIFT messages.

* **What this does:** Takes a random or specified template from the database, applies random variations (like changing amounts, dates, names, etc.), and generates new message text. Each generated message is then stored in the `messages` table of the database (and linked to the template it was based on). You can control how many messages to generate and how much randomness to apply.
* **How to generate messages:**  
  Run the message generation script with your desired options. For example:

  ```bash
  python generate_swift_messages.py --config swift_testing/config/config.yaml --count 10 --type MT103 --randomness 0.8
  ```

  (Or use the console command `swift-generate-messages --config swift_testing/config/config.yaml --count 10 --type MT103 --randomness 0.8`.)  
  In the above example:
  * `--count 10` means "generate 10 messages". You can specify any number here.
  * `--type MT103` tells the generator to use the template of type MT103. (If not specified, the framework might choose templates at random or use a default type. It's good to specify which message type you want to generate. Common types included are MT103, MT202, MT950, etc., corresponding to the loaded templates.)
  * `--randomness 0.8` sets the variability factor. This is a value between 0.0 and 1.0 that determines how much random variation to introduce. 0.0 would mean no variation (messages come out almost identical to the template), and 1.0 means high variation (as much change as allowed, replacing most fields with random data). The default if not given is typically moderate (around 0.5 to 1.0). Adjust this based on how diverse you want the test messages to be.

  After running this command, the specified number of new messages will be created and saved in the database. The script will likely output a confirmation, for example indicating that messages were successfully generated.

### 5. Check or View the Stored Messages

After generation, you may want to verify that messages were created or inspect them.

* **What this does:** Retrieves information from the database and displays it so you can confirm the contents. There are a couple of ways to do this:
  * Check database contents: Using the `check_database` utility, you can get a summary of what's in the database (how many templates, how many messages, etc., and possibly sample entries).
  * View messages: Using the `view_messages` tool (if available), you can fetch and display the actual text of generated messages.
* **How to check the database:**  
  Run:

  ```bash
  python swift_testing/check_database.py --config swift_testing/config/config.yaml
  ```

  (Or use the console command `swift-check-db --config swift_testing/config/config.yaml`.)  
  This will print out a summary of the database contents. For example, it may show how many templates are stored, how many messages have been generated, and possibly list a few entries or their IDs. This is useful to ensure that previous steps worked as expected.

* **How to view messages (optional):**  
  There is a script `view_messages.py` included in the project which can retrieve and show the actual message texts from the database. If you installed the package, you might have a command-line tool `swift-view-messages`. You can use it to fetch messages by type or other criteria. For instance:

  ```bash
  swift-view-messages --config swift_testing/config/config.yaml --type MT103
  ```

  This might display the generated MT103 messages on the console. You can also specify other options (such as limiting how many to view). If you prefer, you can directly query the database using SQL or a database client to see all data in the `messages` table. Each generated message record will typically include the message text and reference to the template used.

Following these steps, you will have a database full of SWIFT messages that you can use for testing and development. The framework's commands can be re-run as needed; for example, you can generate more messages at any time by rerunning the generation step (just ensure you have templates loaded).

## Input and Output Expectations

### Input requirements: 
At minimum, the framework needs some SWIFT message templates and a working database connection to function. By default, the project provides sample input in the form of template files and variation data:

* **Templates:** Located in `swift_testing/templates/`, these are text files representing standard SWIFT message formats (for example, an MT103 payment instruction format). These serve as input for the generation process. You can add more templates or edit these to suit your needs.
* **Variator Data:** Defined within the code (and possibly in data files or the config), this includes lists of values that can fill in template placeholders. For example, a list of random names, country codes, currency codes, etc. The default variator data is provided to simulate realistic field values.
* **User Input via Commands:** When running the tools, you provide input parameters like the number of messages to generate (`--count`), the type of message (`--type`), and randomness level (`--randomness`). These parameters influence how the generation uses the input data.

### Output results: 
The primary output of the framework is the generated SWIFT messages stored in the database. Here's what to expect after running the generation:

* New records in the `messages` table of your database, each containing the text of a generated SWIFT message (and possibly metadata like an ID, timestamp, or link to the template used).
* The console will show messages or summaries indicating progress (e.g., confirmation that messages were generated, or output of the `swift-check-db` command summarizing counts).
* If you enabled logging (by configuring the `logging` section in the config file), a log file (e.g., `swift_testing.log`) will record actions taken, which can be useful for debugging or audit trails.
* If you use the evaluation or test running features (for advanced users who integrate a model), the output could include evaluation metrics (accuracy, precision, etc.) printed to console or saved to files (CSV/JSON) as configured. By default, if you only stick to generation and storage, you won't need to deal with these.

### How to retrieve and use the output: 
Once messages are generated and in the database, you can:

* Use the provided viewing tools (`swift-check-db` or `swift-view-messages`) to fetch and display them.
* Connect to the database with any SQL client and query the `messages` table to export or inspect the messages.
* Feed these messages into other systems or programs for further testing (for example, run them through a parser, or use them as test cases for a message-routing algorithm).
* The framework ensures that each generated message conforms to the general structure of the chosen SWIFT message type, making them suitable as test input for downstream processes.

=======
3. Install dependencies:
   ```
   pip install -r swift_testing/requirements.txt
   ```

4. Configure the database settings in the configuration file (see next section)

## Configuration

The framework uses a YAML configuration file to specify settings. The default is located at `config/config.yaml`.

### Required Configuration Sections

```yaml
# Database configuration
database:
  connection_string: "postgresql://username:password@localhost:5432/dbname?sslmode=require"

# Message generation settings
message_generation:
  num_messages: 100
  variation_strategy: "random"
  variator_config:
    perturbation_factor: 0.5
    field_variation_probability: 0.7

# Model configuration
model:
  version: "1.0.0"
  prediction_threshold: 0.5
  model_type: "random_forest"
  model_params:
    n_estimators: 100
    max_depth: 10
    random_state: 42
  feature_extraction:
    vectorizer: "tfidf"
    max_features: 1000
    ngram_range: [1, 3]

# File paths
paths:
  output_dir: "output"
  model_dir: "models"

# Evaluation metrics
evaluation:
  metrics: ["accuracy", "precision", "recall", "f1"]
  confusion_matrix: true
  output_format: ["json", "csv"]
```

## Workflow Overview

The testing framework workflow consists of these sequential steps:

1. Set up the database tables
2. Add message templates to the database
3. Add variator data for message generation
4. Generate test messages using templates and variator data
5. Run tests that evaluate the routing model
6. Use the trained model to route new messages

Each step is explained in detail in the following sections.

## Database Setup

The first step is to set up the database schema by creating the necessary tables.

```bash
# Create the database tables
python swift_testing/src/database/setup_db.py --config config/config.yaml

# If you need to recreate tables, add the --drop-existing flag
python swift_testing/src/database/setup_db.py --config config/config.yaml --drop-existing
```

This creates the following tables:
- `templates`: Stores SWIFT message templates
- `messages`: Stores generated message variations
- `parameters`: Stores test parameters
- `expected_results`: Stores expected routing labels
- `actual_results`: Stores model predictions
- `variator_data`: Stores data used for field variations

## Template Management

After setting up the database, you need to add SWIFT message templates. Templates are the base patterns used to generate test messages.

```bash
python swift_testing/populate_templates.py --config swift_testing/config/config.yaml
```

This script adds default templates for different SWIFT message types (e.g., Payment, Treasury). You can customize the templates in the `populate_templates.py` script.

## Variator Data

The template variator needs data to create realistic variations of templates. This includes currencies, bank names, reference numbers, etc.

```bash
python swift_testing/populate_variator_data.py --config swift_testing/config/config.yaml

python swift_testing/populate_variator_data.py --config swift_testing/config/config.yaml --clear
```

The `populate_variator_data.py` script contains the following categories of data:
- Currencies
- Bank prefixes and suffixes
- Payment types
- Reference prefixes
- Names (first and last)
- Street names and types
- Cities
- Company details
- Account numbers
- Payment details

## Message Generation

Now you can generate SWIFT messages using the templates and variator data:

```bash
# Generate messages using random variations
python generate_swift_messages.py --config swift_testing/config/config.yaml --count 10 --type MT103

# Generate messages using AI-assisted generation (if available)
python generate_swift_messages.py --config swift_testing/config/config.yaml --count 5 --type MT103 --ai --model llama3
```

Parameters:
- `--count`: Number of messages to generate
- `--type`: Template type to use (e.g., MT103, MT202)
- `--ai`: Use AI-based generation (optional)
- `--model`: AI model to use (default: llama3)
- `--temperature`: Creativity setting for AI generation (default: 0.7)

## Running Tests

Once you have templates, variator data, and messages, you can run a complete test that includes:
1. Message generation (if needed)
2. Model training (if requested)
3. Model evaluation

```bash
# Run a complete test
python python generate_swift_messages.py --config config/config.yaml --count 5 --type MT103 --ai --model llama3/src/run_test.py --config config/config.yaml --name "Initial Test" --description "Testing SWIFT message routing accuracy" --messages 100

# To train the model before testing
python swift_testing/src/run_test.py --config swift_testing/config/config.yaml --name "Training Test" --description "Train and test model" --messages 100 --train

# To save results to a JSON file
python swift_testing/src/run_test.py --config config/config.yaml --name "Saved Results Test" --description "Save test results" --messages 100 --output results.json
```

Parameters:
- `--name`: Test name
- `--description`: Test description
- `--messages`: Number of messages to use
- `--train`: Whether to train the model before testing
- `--output`: File path to save results

## Routing Messages

After training a model, you can use it to route new SWIFT messages using the `route_messages.py` script:

```bash
# Route a single message from text
python swift_testing/route_messages.py --config config/config.yaml --message "{1:F01BANKDEFMAXXX0000000000}{2:I103BANKABCMXXXXN}{4:
:20:REFERENCE123
:23B:CRED
:32A:210615USD1000,00
:50K:ORDERING CUSTOMER
:59:BENEFICIARY CUSTOMER
:70:PAYMENT FOR SERVICES
-}"

# Route a message from the database by ID
python swift_testing/route_messages.py --config config/config.yaml --message-id 123

# Route a batch of messages from the database
python swift_testing/route_messages.py --config config/config.yaml --batch --batch-size 50

# Use a specific saved model
python swift_testing/route_messages.py --config config/config.yaml --batch --model path/to/model.pkl

# Save routing results to a file
python swift_testing/route_messages.py --config config/config.yaml --batch --output results.json
```

Parameters:
- `--message`: Text of a message to route
- `--message-id`: ID of a message in the database
- `--batch`: Route multiple messages from the database
- `--batch-size`: Number of messages to process in batch mode
- `--model`: Path to a specific model file
- `--output`: File to save routing results

## Troubleshooting

### Database Connection Issues

If you encounter database connection issues:
1. Verify the database is running
2. Check the connection string in your config file
3. Ensure database user has proper permissions

### Missing Configuration Elements

If you see errors about missing configuration:
1. Ensure all required sections are present in your config.yaml
2. Check that the paths in your configuration exist

### Training Errors

If model training fails:
1. Make sure you have enough messages in the database
2. Check that your message content is valid
3. Verify the model configuration in your config file

### Evaluation Errors

If evaluation produces errors:
1. Check that your messages have expected routing labels
2. Make sure your model produces valid predictions
3. Verify that prediction types match expected label types 
>>>>>>> 22f696e4

Happy testing!<|MERGE_RESOLUTION|>--- conflicted
+++ resolved
@@ -1,24 +1,22 @@
-<<<<<<< HEAD
-# SWIFT Message Testing Framework
-=======
 # SWIFT Message Testing Framework - User Manual
 
 ## Table of Contents
 
 1. [Introduction](#introduction)
-2. [Installation](#installation)
-3. [Configuration](#configuration)
-4. [Workflow Overview](#workflow-overview)
-5. [Database Setup](#database-setup)
-6. [Template Management](#template-management)
-7. [Variator Data](#variator-data)
-8. [Message Generation](#message-generation)
-9. [Running Tests](#running-tests)
-10. [Routing Messages](#routing-messages)
-11. [Troubleshooting](#troubleshooting)
+2. [Project Overview](#project-overview)
+3. [Features](#features)
+4. [Installation](#installation)
+5. [Configuration](#configuration)
+6. [Workflow Overview](#workflow-overview)
+7. [Database Setup](#database-setup)
+8. [Template Management](#template-management)
+9. [Variator Data](#variator-data)
+10. [Message Generation](#message-generation)
+11. [Running Tests](#running-tests)
+12. [Routing Messages](#routing-messages)
+13. [Troubleshooting](#troubleshooting)
 
 ## Introduction
->>>>>>> 22f696e4
 
 The SWIFT Message Testing Framework is a tool for testing and evaluating machine learning models used for routing SWIFT financial messages. This framework allows you to:
 
@@ -27,39 +25,15 @@
 - Train and evaluate message routing models
 - Apply trained models to route new messages
 
-<<<<<<< HEAD
+The framework uses a combination of template-based generation with random variations to create realistic test data. It supports multiple routing model types and provides detailed evaluation metrics.
+
 ## Project Overview
 
 SWIFT messages (like MT103, MT202, etc.) follow strict formats. This framework provides an easy way to produce realistic SWIFT message variations and store them for analysis or use in testing. The main goals of the project are:
 * Automated Message Generation: Create many SWIFT messages based on a few example templates, introducing controlled randomness to simulate real-world variations.
 * Database Storage: Store both the original templates and the generated messages in a database for easy retrieval and analysis.
 * Testing Support: Enable users to use these messages to test routing algorithms or machine learning models in a banking context (for example, verifying that a ML model correctly classifies or routes each message).
-=======
-The framework uses a combination of template-based generation with random variations to create realistic test data. It supports multiple routing model types and provides detailed evaluation metrics.
-
-## Installation
-
-### Prerequisites
-
-- Python 3.8 or later
-- PostgreSQL database
-
-### Installation Steps
-
-1. Clone the repository:
-   ```
-   git clone https://github.com/simonastrecanska/bachelor_thesis.git
-   cd swift-testing
-   ```
->>>>>>> 22f696e4
-
-2. Create and activate a virtual environment:
-   ```
-   python -m venv venv
-   source venv/bin/activate  # On Windows, use venv\Scripts\activate
-   ```
-
-<<<<<<< HEAD
+
 ## Features
 * Database Setup: Automatically create the necessary database tables to store SWIFT message templates, generated messages, and related parameters.
 * Template Management: Import and store SWIFT message templates (sample message formats) in the database. The project includes some common SWIFT message templates (e.g., MT103, MT202, MT950) and allows adding your own.
@@ -72,12 +46,13 @@
 
 ## Installation
 
-Before you begin, ensure you have the following requirements:
-* Python 3.8 or later – The framework is written in Python and requires version 3.8+.
-* Database – A PostgreSQL database is expected by default (you can use another SQL database if you adjust the configuration). You should have access to a database server and credentials (hostname, database name, username, password). If you don't have PostgreSQL, you may use SQLite for a quick start by modifying the configuration, though PostgreSQL is recommended for full functionality.
-* Operating System – The project is OS-independent. You can run it on Windows, macOS, or Linux as long as the above requirements are met.
-
-### Step-by-Step Setup
+### Prerequisites
+
+- Python 3.8 or later
+- PostgreSQL database (or SQLite for quick testing)
+
+### Installation Steps
+
 1. **Clone or Download the Repository:**  
    Clone this repository via Git or download the ZIP and extract it. For example:
 
@@ -86,7 +61,13 @@
    cd bachelor_thesis
    ```
 
-2. **Install the Python Package and Dependencies:**  
+2. **Create and activate a virtual environment (Optional but Recommended):**
+   ```
+   python -m venv venv
+   source venv/bin/activate  # On Windows, use venv\Scripts\activate
+   ```
+
+3. **Install the Python Package and Dependencies:**  
    It's recommended to install the framework as a Python package, which will also install all required dependencies. Run:
 
    ```bash
@@ -100,193 +81,9 @@
    pip install -r swift_testing/requirements.txt
    ```
 
-3. **Configure Database Settings:**  
-   Locate the configuration file at `swift_testing/config/config.yaml`. Open this file in a text editor and update the database connection settings under the `database:` section. You will need to provide:
-   * `host`: the hostname of your database server (e.g., localhost for local DB).
-   * `port`: the database port (5432 is default for PostgreSQL).
-   * `dbname`: the name of the database you will use for these tests (you may need to create an empty database first using your DB administration tools).
-   * `username` and `password`: database credentials with permission to create tables and insert data.
-   * If using PostgreSQL, ensure `sslmode` and other settings as needed (you can set `sslmode` to `disable` for local testing if SSL is not configured).
-   * Optional: Instead of individual parameters, you can provide a full `connection_string`. By default, an example PostgreSQL connection string is given. Adjust it to match your database. For example:
-
-     ```yaml
-     connection_string: "postgresql://user:password@localhost:5432/mydatabase"
-     ```
-
-   * If you prefer to use SQLite (for simplicity or testing purposes), you can change the connection_string to use SQLite, for example:
-
-     ```yaml
-     connection_string: "sqlite:///swift_messages.db"
-     ```
-     (In this case, ensure `add_sample_data` is set to `true` so that some initial data can be inserted.)
-   
-   Save the `config.yaml` after making these changes.
-
-4. **(Optional) Adjust Other Settings:**  
-   The `config.yaml` also contains other sections (for example, `paths`, `model`, `logging`, `evaluation`, `message_generation`). For a general user focusing on message generation, you typically do not need to modify these. However, you might want to ensure `message_generation` settings are to your liking (such as default number of messages, variation strategy, etc.). The default settings will work for most cases, and you can also override options via command-line arguments when running commands.
-
-With the installation complete and the configuration set up, you are ready to use the framework.
-
-## How to Run the Project (Usage)
-
-After installation, the framework provides easy command-line tools to perform various tasks. You can call these either by using the provided Python scripts or via convenient command aliases (if you installed the package). Below are common usage scenarios and the steps to execute them.
-
-### 1. Set Up the Database
-
-Before generating or storing any messages, initialize your database with the required tables.
-
-* **What this does:** Creates tables (such as `message_templates`, `messages`, `parameters`, `variator_data`) in the configured database. If those tables already exist, this step will leave them as-is, unless you force a reset.
-* **How to do it:**  
-  Run the database setup script. You can do this in two ways:
-  * Using Python script:
-
-    ```bash
-    python swift_testing/src/database/setup_db.py --config swift_testing/config/config.yaml
-    ```
-
-  * Using console command (after package install):
-
-    ```bash
-    swift-setup-db --config swift_testing/config/config.yaml
-    ```
-
-  Both methods achieve the same result. Using the console command is slightly shorter if the package is installed.  
-  By default, this will create the tables if they do not exist. If you want to reset the database (i.e., drop existing tables and recreate them from scratch), you can add the `--drop-existing` flag:
-
-  ```bash
-  python swift_testing/src/database/setup_db.py --config swift_testing/config/config.yaml --drop-existing
-  ```
-
-  (Use the drop option with caution, as it will erase any existing data in those tables.)
-
-### 2. Add Message Templates (Optional but Recommended)
-
-Templates are the foundation for generating messages. The framework comes with some default SWIFT message templates (stored in `swift_testing/templates/`). You can load these into the database, and you can also add your own templates if needed.
-
-* **What this does:** Reads SWIFT message template files and stores them in the `message_templates` table of the database. Each template is essentially a prototype message with placeholders or generalized content.
-* **How to add templates:**  
-  Run the template population script:
-
-  ```bash
-  python swift_testing/populate_templates.py --config swift_testing/config/config.yaml
-  ```
-
-  (Or use the console command `swift-populate-templates --config swift_testing/config/config.yaml`.)  
-  This will load the default templates provided by the project. If you have additional custom templates, you can place them in a directory and use an extra option to load them. For example:
-
-  ```bash
-  python swift_testing/populate_templates.py --config swift_testing/config/config.yaml --templates-dir /path/to/your/templates
-  ```
-
-  Make sure your custom templates are in a similar format as the default ones (SWIFT message text format). By default, if you run the script without specifying `--templates-dir`, it uses the internal `swift_testing/templates` directory.
-
-### 3. Add Variator Data (Optional)
-
-Variator data is used to introduce randomness into the templates when generating messages. It might include lists of example names, account numbers, transaction amounts, dates, etc., which the generator can randomly pick from to replace placeholders in templates.
-
-* **What this does:** Populates the `variator_data` table in the database with sample data used for variations. For instance, it might store a list of currencies, names, or other field values.
-* **How to add variator data:**  
-  Run the variator data population script:
-
-  ```bash
-  python swift_testing/populate_variator_data.py --config swift_testing/config/config.yaml
-  ```
-
-  (Or use the console command `swift-populate-variator-data --config swift_testing/config/config.yaml`.)  
-  This will insert the default variation data that comes with the project (if any is provided as part of the framework). If you want to clear out existing variation data and start fresh (for example, if you run this twice and want to avoid duplications), you can use the `--clear` flag:
-
-  ```bash
-  python swift_testing/populate_variator_data.py --config swift_testing/config/config.yaml --clear
-  ```
-
-  This will remove all existing entries in the `variator_data` table before inserting new data.
-
-> **Note:** Steps 2 and 3 are optional because the framework might come with some default templates and data pre-defined (especially if `add_sample_data` is enabled in the config). However, running them ensures your database is populated with the latest templates and variation data. If you skip them, ensure that your database has the necessary content to generate messages (otherwise, message generation might create empty or trivial messages).
-
-### 4. Generate SWIFT Messages
-
-Now the real action – generating messages! Using the templates and variator data stored in the database, you can create any number of SWIFT messages.
-
-* **What this does:** Takes a random or specified template from the database, applies random variations (like changing amounts, dates, names, etc.), and generates new message text. Each generated message is then stored in the `messages` table of the database (and linked to the template it was based on). You can control how many messages to generate and how much randomness to apply.
-* **How to generate messages:**  
-  Run the message generation script with your desired options. For example:
-
-  ```bash
-  python generate_swift_messages.py --config swift_testing/config/config.yaml --count 10 --type MT103 --randomness 0.8
-  ```
-
-  (Or use the console command `swift-generate-messages --config swift_testing/config/config.yaml --count 10 --type MT103 --randomness 0.8`.)  
-  In the above example:
-  * `--count 10` means "generate 10 messages". You can specify any number here.
-  * `--type MT103` tells the generator to use the template of type MT103. (If not specified, the framework might choose templates at random or use a default type. It's good to specify which message type you want to generate. Common types included are MT103, MT202, MT950, etc., corresponding to the loaded templates.)
-  * `--randomness 0.8` sets the variability factor. This is a value between 0.0 and 1.0 that determines how much random variation to introduce. 0.0 would mean no variation (messages come out almost identical to the template), and 1.0 means high variation (as much change as allowed, replacing most fields with random data). The default if not given is typically moderate (around 0.5 to 1.0). Adjust this based on how diverse you want the test messages to be.
-
-  After running this command, the specified number of new messages will be created and saved in the database. The script will likely output a confirmation, for example indicating that messages were successfully generated.
-
-### 5. Check or View the Stored Messages
-
-After generation, you may want to verify that messages were created or inspect them.
-
-* **What this does:** Retrieves information from the database and displays it so you can confirm the contents. There are a couple of ways to do this:
-  * Check database contents: Using the `check_database` utility, you can get a summary of what's in the database (how many templates, how many messages, etc., and possibly sample entries).
-  * View messages: Using the `view_messages` tool (if available), you can fetch and display the actual text of generated messages.
-* **How to check the database:**  
-  Run:
-
-  ```bash
-  python swift_testing/check_database.py --config swift_testing/config/config.yaml
-  ```
-
-  (Or use the console command `swift-check-db --config swift_testing/config/config.yaml`.)  
-  This will print out a summary of the database contents. For example, it may show how many templates are stored, how many messages have been generated, and possibly list a few entries or their IDs. This is useful to ensure that previous steps worked as expected.
-
-* **How to view messages (optional):**  
-  There is a script `view_messages.py` included in the project which can retrieve and show the actual message texts from the database. If you installed the package, you might have a command-line tool `swift-view-messages`. You can use it to fetch messages by type or other criteria. For instance:
-
-  ```bash
-  swift-view-messages --config swift_testing/config/config.yaml --type MT103
-  ```
-
-  This might display the generated MT103 messages on the console. You can also specify other options (such as limiting how many to view). If you prefer, you can directly query the database using SQL or a database client to see all data in the `messages` table. Each generated message record will typically include the message text and reference to the template used.
-
-Following these steps, you will have a database full of SWIFT messages that you can use for testing and development. The framework's commands can be re-run as needed; for example, you can generate more messages at any time by rerunning the generation step (just ensure you have templates loaded).
-
-## Input and Output Expectations
-
-### Input requirements: 
-At minimum, the framework needs some SWIFT message templates and a working database connection to function. By default, the project provides sample input in the form of template files and variation data:
-
-* **Templates:** Located in `swift_testing/templates/`, these are text files representing standard SWIFT message formats (for example, an MT103 payment instruction format). These serve as input for the generation process. You can add more templates or edit these to suit your needs.
-* **Variator Data:** Defined within the code (and possibly in data files or the config), this includes lists of values that can fill in template placeholders. For example, a list of random names, country codes, currency codes, etc. The default variator data is provided to simulate realistic field values.
-* **User Input via Commands:** When running the tools, you provide input parameters like the number of messages to generate (`--count`), the type of message (`--type`), and randomness level (`--randomness`). These parameters influence how the generation uses the input data.
-
-### Output results: 
-The primary output of the framework is the generated SWIFT messages stored in the database. Here's what to expect after running the generation:
-
-* New records in the `messages` table of your database, each containing the text of a generated SWIFT message (and possibly metadata like an ID, timestamp, or link to the template used).
-* The console will show messages or summaries indicating progress (e.g., confirmation that messages were generated, or output of the `swift-check-db` command summarizing counts).
-* If you enabled logging (by configuring the `logging` section in the config file), a log file (e.g., `swift_testing.log`) will record actions taken, which can be useful for debugging or audit trails.
-* If you use the evaluation or test running features (for advanced users who integrate a model), the output could include evaluation metrics (accuracy, precision, etc.) printed to console or saved to files (CSV/JSON) as configured. By default, if you only stick to generation and storage, you won't need to deal with these.
-
-### How to retrieve and use the output: 
-Once messages are generated and in the database, you can:
-
-* Use the provided viewing tools (`swift-check-db` or `swift-view-messages`) to fetch and display them.
-* Connect to the database with any SQL client and query the `messages` table to export or inspect the messages.
-* Feed these messages into other systems or programs for further testing (for example, run them through a parser, or use them as test cases for a message-routing algorithm).
-* The framework ensures that each generated message conforms to the general structure of the chosen SWIFT message type, making them suitable as test input for downstream processes.
-
-=======
-3. Install dependencies:
-   ```
-   pip install -r swift_testing/requirements.txt
-   ```
-
-4. Configure the database settings in the configuration file (see next section)
-
 ## Configuration
 
-The framework uses a YAML configuration file to specify settings. The default is located at `config/config.yaml`.
+The framework uses a YAML configuration file to specify settings. The default is located at `swift_testing/config/config.yaml`.
 
 ### Required Configuration Sections
 
@@ -294,6 +91,13 @@
 # Database configuration
 database:
   connection_string: "postgresql://username:password@localhost:5432/dbname?sslmode=require"
+  # OR individual parameters:
+  # host: localhost
+  # port: 5432
+  # dbname: swift_testing
+  # username: your_username
+  # password: your_password
+  # sslmode: require
 
 # Message generation settings
 message_generation:
@@ -329,6 +133,11 @@
   output_format: ["json", "csv"]
 ```
 
+For SQLite users, you can use a simpler connection string:
+```yaml
+connection_string: "sqlite:///swift_messages.db"
+```
+
 ## Workflow Overview
 
 The testing framework workflow consists of these sequential steps:
@@ -341,6 +150,153 @@
 6. Use the trained model to route new messages
 
 Each step is explained in detail in the following sections.
+
+## How to Run the Project (Usage)
+
+### 1. Set Up the Database
+
+Before generating or storing any messages, initialize your database with the required tables.
+
+* **What this does:** Creates tables (such as `message_templates`, `messages`, `parameters`, `variator_data`) in the configured database. If those tables already exist, this step will leave them as-is, unless you force a reset.
+* **How to do it:**  
+  Run the database setup script. You can do this in two ways:
+  * Using Python script:
+
+    ```bash
+    python swift_testing/src/database/setup_db.py --config swift_testing/config/config.yaml
+    ```
+
+  * Using console command (after package install):
+
+    ```bash
+    swift-setup-db --config swift_testing/config/config.yaml
+    ```
+
+  Both methods achieve the same result. Using the console command is slightly shorter if the package is installed.  
+  By default, this will create the tables if they do not exist. If you want to reset the database (i.e., drop existing tables and recreate them from scratch), you can add the `--drop-existing` flag:
+
+  ```bash
+  python swift_testing/src/database/setup_db.py --config swift_testing/config/config.yaml --drop-existing
+  ```
+
+  (Use the drop option with caution, as it will erase any existing data in those tables.)
+
+### 2. Add Message Templates (Optional but Recommended)
+
+Templates are the foundation for generating messages. The framework comes with some default SWIFT message templates (stored in `swift_testing/templates/`). You can load these into the database, and you can also add your own templates if needed.
+
+* **What this does:** Reads SWIFT message template files and stores them in the `message_templates` table of the database. Each template is essentially a prototype message with placeholders or generalized content.
+* **How to add templates:**  
+  Run the template population script:
+
+  ```bash
+  python swift_testing/populate_templates.py --config swift_testing/config/config.yaml
+  ```
+
+  (Or use the console command `swift-populate-templates --config swift_testing/config/config.yaml`.)  
+  This will load the default templates provided by the project. If you have additional custom templates, you can place them in a directory and use an extra option to load them. For example:
+
+  ```bash
+  python swift_testing/populate_templates.py --config swift_testing/config/config.yaml --templates-dir /path/to/your/templates
+  ```
+
+  Make sure your custom templates are in a similar format as the default ones (SWIFT message text format). By default, if you run the script without specifying `--templates-dir`, it uses the internal `swift_testing/templates` directory.
+
+### 3. Add Variator Data (Optional)
+
+Variator data is used to introduce randomness into the templates when generating messages. It might include lists of example names, account numbers, transaction amounts, dates, etc., which the generator can randomly pick from to replace placeholders in templates.
+
+* **What this does:** Populates the `variator_data` table in the database with sample data used for variations. For instance, it might store a list of currencies, names, or other field values.
+* **How to add variator data:**  
+  Run the variator data population script:
+
+  ```bash
+  python swift_testing/populate_variator_data.py --config swift_testing/config/config.yaml
+  ```
+
+  (Or use the console command `swift-populate-variator-data --config swift_testing/config/config.yaml`.)  
+  This will insert the default variation data that comes with the project (if any is provided as part of the framework). If you want to clear out existing variation data and start fresh (for example, if you run this twice and want to avoid duplications), you can use the `--clear` flag:
+
+  ```bash
+  python swift_testing/populate_variator_data.py --config swift_testing/config/config.yaml --clear
+  ```
+
+  This will remove all existing entries in the `variator_data` table before inserting new data.
+
+> **Note:** Steps 2 and 3 are optional because the framework might come with some default templates and data pre-defined (especially if `add_sample_data` is enabled in the config). However, running them ensures your database is populated with the latest templates and variation data. If you skip them, ensure that your database has the necessary content to generate messages (otherwise, message generation might create empty or trivial messages).
+
+### 4. Generate SWIFT Messages
+
+Now the real action – generating messages! Using the templates and variator data stored in the database, you can create any number of SWIFT messages.
+
+* **What this does:** Takes a random or specified template from the database, applies random variations (like changing amounts, dates, names, etc.), and generates new message text. Each generated message is then stored in the `messages` table of the database (and linked to the template it was based on). You can control how many messages to generate and how much randomness to apply.
+* **How to generate messages:**  
+  Run the message generation script with your desired options. For example:
+
+  ```bash
+  python generate_swift_messages.py --config swift_testing/config/config.yaml --count 10 --type MT103 --randomness 0.8
+  ```
+
+  (Or use the console command `swift-generate-messages --config swift_testing/config/config.yaml --count 10 --type MT103 --randomness 0.8`.)  
+  In the above example:
+  * `--count 10` means "generate 10 messages". You can specify any number here.
+  * `--type MT103` tells the generator to use the template of type MT103. (If not specified, the framework might choose templates at random or use a default type. It's good to specify which message type you want to generate. Common types included are MT103, MT202, MT950, etc., corresponding to the loaded templates.)
+  * `--randomness 0.8` sets the variability factor. This is a value between 0.0 and 1.0 that determines how much random variation to introduce. 0.0 would mean no variation (messages come out almost identical to the template), and 1.0 means high variation (as much change as allowed, replacing most fields with random data). The default if not given is typically moderate (around 0.5 to 1.0). Adjust this based on how diverse you want the test messages to be.
+
+  After running this command, the specified number of new messages will be created and saved in the database. The script will likely output a confirmation, for example indicating that messages were successfully generated.
+
+### 5. Check or View the Stored Messages
+
+After generation, you may want to verify that messages were created or inspect them.
+
+* **What this does:** Retrieves information from the database and displays it so you can confirm the contents. There are a couple of ways to do this:
+  * Check database contents: Using the `check_database` utility, you can get a summary of what's in the database (how many templates, how many messages, etc., and possibly sample entries).
+  * View messages: Using the `view_messages` tool (if available), you can fetch and display the actual text of generated messages.
+* **How to check the database:**  
+  Run:
+
+  ```bash
+  python swift_testing/check_database.py --config swift_testing/config/config.yaml
+  ```
+
+  (Or use the console command `swift-check-db --config swift_testing/config/config.yaml`.)  
+  This will print out a summary of the database contents. For example, it may show how many templates are stored, how many messages have been generated, and possibly list a few entries or their IDs. This is useful to ensure that previous steps worked as expected.
+
+* **How to view messages (optional):**  
+  There is a script `view_messages.py` included in the project which can retrieve and show the actual message texts from the database. If you installed the package, you might have a command-line tool `swift-view-messages`. You can use it to fetch messages by type or other criteria. For instance:
+
+  ```bash
+  swift-view-messages --config swift_testing/config/config.yaml --type MT103
+  ```
+
+  This might display the generated MT103 messages on the console. You can also specify other options (such as limiting how many to view). If you prefer, you can directly query the database using SQL or a database client to see all data in the `messages` table. Each generated message record will typically include the message text and reference to the template used.
+
+Following these steps, you will have a database full of SWIFT messages that you can use for testing and development. The framework's commands can be re-run as needed; for example, you can generate more messages at any time by rerunning the generation step (just ensure you have templates loaded).
+
+## Input and Output Expectations
+
+### Input requirements: 
+At minimum, the framework needs some SWIFT message templates and a working database connection to function. By default, the project provides sample input in the form of template files and variation data:
+
+* **Templates:** Located in `swift_testing/templates/`, these are text files representing standard SWIFT message formats (for example, an MT103 payment instruction format). These serve as input for the generation process. You can add more templates or edit these to suit your needs.
+* **Variator Data:** Defined within the code (and possibly in data files or the config), this includes lists of values that can fill in template placeholders. For example, a list of random names, country codes, currency codes, etc. The default variator data is provided to simulate realistic field values.
+* **User Input via Commands:** When running the tools, you provide input parameters like the number of messages to generate (`--count`), the type of message (`--type`), and randomness level (`--randomness`). These parameters influence how the generation uses the input data.
+
+### Output results: 
+The primary output of the framework is the generated SWIFT messages stored in the database. Here's what to expect after running the generation:
+
+* New records in the `messages` table of your database, each containing the text of a generated SWIFT message (and possibly metadata like an ID, timestamp, or link to the template used).
+* The console will show messages or summaries indicating progress (e.g., confirmation that messages were generated, or output of the `swift-check-db` command summarizing counts).
+* If you enabled logging (by configuring the `logging` section in the config file), a log file (e.g., `swift_testing.log`) will record actions taken, which can be useful for debugging or audit trails.
+* If you use the evaluation or test running features (for advanced users who integrate a model), the output could include evaluation metrics (accuracy, precision, etc.) printed to console or saved to files (CSV/JSON) as configured. By default, if you only stick to generation and storage, you won't need to deal with these.
+
+### How to retrieve and use the output: 
+Once messages are generated and in the database, you can:
+
+* Use the provided viewing tools (`swift-check-db` or `swift-view-messages`) to fetch and display them.
+* Connect to the database with any SQL client and query the `messages` table to export or inspect the messages.
+* Feed these messages into other systems or programs for further testing (for example, run them through a parser, or use them as test cases for a message-routing algorithm).
+* The framework ensures that each generated message conforms to the general structure of the chosen SWIFT message type, making them suitable as test input for downstream processes.
 
 ## Database Setup
 
@@ -502,6 +458,5 @@
 1. Check that your messages have expected routing labels
 2. Make sure your model produces valid predictions
 3. Verify that prediction types match expected label types 
->>>>>>> 22f696e4
 
 Happy testing!